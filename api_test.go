--- conflicted
+++ resolved
@@ -2,42 +2,26 @@
 
 import (
 	"encoding/json"
-<<<<<<< HEAD
-	"log"
-	"os"
-	"testing"
-	"time"
-
-	"github.com/stretchr/testify/assert"
-=======
 	"fmt"
 	"log"
 	"os"
 	"reflect"
 	"testing"
 	"time"
->>>>>>> 44c6a2a6
 )
 
 type TestCreds struct {
 	email string
 	token string
-<<<<<<< HEAD
-=======
 	corp  string
 	site  string
->>>>>>> 44c6a2a6
 }
 
 var testcreds = TestCreds{
 	email: os.Getenv("SIGSCI_EMAIL"),
-<<<<<<< HEAD
-	token: os.Getenv("SIGSCI_TOKEN"), //"6b62cee3-bd06-487e-9283-d565078b7a8f",
-=======
 	token: os.Getenv("SIGSCI_TOKEN"),
 	corp:  os.Getenv("SIGSCI_CORP"),
 	site:  os.Getenv("SIGSCI_SITE"),
->>>>>>> 44c6a2a6
 }
 
 func ExampleClient_InviteUser() {
@@ -76,24 +60,6 @@
 			if corps, err := sc.ListCorps(); err != nil {
 				t.Fatal(err)
 			} else {
-<<<<<<< HEAD
-				assert.Equal(t, "splunk-testcorp", corps[0].Name)
-			}
-		})
-	}
-}
-func TestCreateDeleteSite(t *testing.T) {
-	t.Skip()
-	sc := NewTokenClient(testcreds.email, testcreds.token)
-	corp := "splunk-testcorp"
-
-	siteBody := CreateSiteBody{
-		Name:                 "janitha-test-site",
-		DisplayName:          "Janitha Test Site",
-		AgentLevel:           "Log",
-		BlockHTTPCode:        406,
-		BlockDurationSeconds: 86400,
-=======
 				if testcreds.corp != corps[0].Name {
 					t.Errorf("Corp ")
 				}
@@ -111,22 +77,12 @@
 		AgentLevel:           "block",
 		BlockHTTPCode:        406,   // TODO test non-default value once api supports it
 		BlockDurationSeconds: 86400, // TODO test non-default value once api supports it
->>>>>>> 44c6a2a6
 		AgentAnonMode:        "",
 	}
 	siteresponse, err := sc.CreateSite(corp, siteBody)
 	if err != nil {
 		t.Fatal(err)
 	}
-<<<<<<< HEAD
-	assert.Equal(t, "Janitha Test Site", siteresponse.DisplayName)
-	err = sc.DeleteSite(corp, siteBody.Name)
-	if err != nil {
-		t.Logf("%#v", err)
-	}
-}
-
-=======
 	if "Test Site" != siteresponse.DisplayName {
 		t.Errorf("Displayname got %s expected %s", siteresponse.DisplayName, "Test Site")
 	}
@@ -195,7 +151,6 @@
 	return true
 }
 
->>>>>>> 44c6a2a6
 func TestCreateReadUpdateDeleteSiteRules(t *testing.T) {
 
 	createSiteRulesBody := CreateSiteRuleBody{
@@ -232,36 +187,23 @@
 		},
 	}
 	sc := NewTokenClient(testcreds.email, testcreds.token)
-<<<<<<< HEAD
-	corp := "splunk-tescorp"
-	site := "splunk-test"
-=======
 	corp := testcreds.corp
 	site := testcreds.site
->>>>>>> 44c6a2a6
 	createResp, err := sc.CreateSiteRule(corp, site, createSiteRulesBody)
 	if err != nil {
 		t.Fatal(err)
 	}
-<<<<<<< HEAD
-	assert.Equal(t, createSiteRulesBody, createResp.CreateSiteRuleBody)
-=======
 	if !compareSiteRuleBody(createSiteRulesBody, createResp.CreateSiteRuleBody) {
 		t.Errorf("CreateSiteRulesgot: %v expected %v", createResp, createSiteRulesBody)
 	}
->>>>>>> 44c6a2a6
 
 	readResp, err := sc.GetSiteRuleByID(corp, site, createResp.ID)
 	if err != nil {
 		t.Fatal(err)
 	}
-<<<<<<< HEAD
-	assert.Equal(t, createSiteRulesBody, readResp.CreateSiteRuleBody)
-=======
 	if !compareSiteRuleBody(createSiteRulesBody, readResp.CreateSiteRuleBody) {
 		t.Errorf("CreateSiteRulesgot: %v expected %v", createResp, createSiteRulesBody)
 	}
->>>>>>> 44c6a2a6
 	updateSiteRuleBody := CreateSiteRuleBody{
 		Type:          "signal",
 		GroupOperator: "all",
@@ -299,23 +241,14 @@
 	if err != nil {
 		t.Fatal(err)
 	}
-<<<<<<< HEAD
-	assert.Equal(t, updateSiteRuleBody, updateResp.CreateSiteRuleBody)
-=======
 	if !compareSiteRuleBody(updateSiteRuleBody, updateResp.CreateSiteRuleBody) {
 		t.Errorf("CreateSiteRulesgot: %v expected %v", createResp, createSiteRulesBody)
 	}
->>>>>>> 44c6a2a6
 
 	readall, err := sc.GetAllSiteRules(corp, site)
 	if err != nil {
 		t.Fatal(err)
 	}
-<<<<<<< HEAD
-	assert.Equal(t, 1, len(readall.Data))
-	assert.Equal(t, 1, readall.TotalCount)
-	assert.Equal(t, updateSiteRuleBody, readall.Data[0].CreateSiteRuleBody)
-=======
 	if len(readall.Data) != 1 {
 		t.Error()
 	}
@@ -325,7 +258,6 @@
 	if !compareSiteRuleBody(updateSiteRuleBody, readall.Data[0].CreateSiteRuleBody) {
 
 	}
->>>>>>> 44c6a2a6
 
 	err = sc.DeleteSiteRuleByID(corp, site, createResp.ID)
 	if err != nil {
@@ -334,21 +266,13 @@
 }
 
 func TestUnMarshalListData(t *testing.T) {
-<<<<<<< HEAD
-	resp := []byte(`{
-=======
 	resp := []byte(fmt.Sprintf(`{
->>>>>>> 44c6a2a6
 		"totalCount": 1,
 		"data": [
 		  {
 			"id": "5e84ec28bf612801c7f0f109",
 			"siteNames": [
-<<<<<<< HEAD
-			  "splunk-test"
-=======
 			  "%s"
->>>>>>> 44c6a2a6
 			],
 			"type": "signal",
 			"enabled": true,
@@ -369,38 +293,18 @@
 			"signal": "SQLI",
 			"reason": "Example site rule",
 			"expiration": "",
-<<<<<<< HEAD
-			"createdBy": "janitha.jayaweera@gmail.com",
-=======
 			"createdBy": "test@gmail.com",
->>>>>>> 44c6a2a6
 			"created": "2020-04-01T19:31:52Z",
 			"updated": "2020-04-01T19:31:52Z"
 		  }
 		]
-<<<<<<< HEAD
-	  }`)
-=======
 	  }`, testcreds.site))
->>>>>>> 44c6a2a6
 
 	var responseRulesList ResponseSiteRuleBodyList
 	err := json.Unmarshal(resp, &responseRulesList)
 	if err != nil {
 		t.Fatal(err)
 	}
-<<<<<<< HEAD
-	assert.Equal(t, 1, responseRulesList.TotalCount)
-	assert.Equal(t, 1, len(responseRulesList.Data))
-	assert.Equal(t, "5e84ec28bf612801c7f0f109", responseRulesList.Data[0].ID)
-}
-
-func TestDeleteAllSiteRules(t *testing.T) {
-	t.SkipNow()
-	sc := NewTokenClient(testcreds.email, testcreds.token)
-	corp := "splunk-tescorp"
-	site := "splunk-test"
-=======
 	if responseRulesList.TotalCount != 1 {
 		t.Error()
 	}
@@ -416,15 +320,10 @@
 	sc := NewTokenClient(testcreds.email, testcreds.token)
 	corp := testcreds.corp
 	site := testcreds.site
->>>>>>> 44c6a2a6
 	respList, err := sc.GetAllSiteRules(corp, site)
 	if err != nil {
 		t.Fatal(err)
 	}
-<<<<<<< HEAD
-	// assert.Equal(t, 0, len(respList))
-=======
->>>>>>> 44c6a2a6
 	for _, rule := range respList.Data {
 		sc.DeleteSiteRuleByID(corp, site, rule.ID)
 	}
@@ -432,9 +331,6 @@
 	if err != nil {
 		t.Fatal(err)
 	}
-<<<<<<< HEAD
-	assert.Equal(t, 0, len(respList.Data))
-=======
 	if len(respList.Data) != 0 {
 		t.Error()
 	}
@@ -454,18 +350,12 @@
 		return false
 	}
 	return true
->>>>>>> 44c6a2a6
 }
 
 func TestCreateReadUpdateDeleteSiteList(t *testing.T) {
 	sc := NewTokenClient(testcreds.email, testcreds.token)
-<<<<<<< HEAD
-	corp := "splunk-tescorp"
-	site := "splunk-test"
-=======
 	corp := testcreds.corp
 	site := testcreds.site
->>>>>>> 44c6a2a6
 	createSiteListBody := CreateListBody{
 		Name:        "My new list",
 		Type:        "ip",
@@ -480,12 +370,6 @@
 	if err != nil {
 		t.Fatal(err)
 	}
-<<<<<<< HEAD
-	assert.Equal(t, createSiteListBody, createresp.CreateListBody)
-
-	readresp, err := sc.GetSiteListByID(corp, site, createresp.ID)
-	assert.Equal(t, createSiteListBody, readresp.CreateListBody)
-=======
 	if !reflect.DeepEqual(createSiteListBody, createresp.CreateListBody) {
 		t.Error("Site list body not equal after create")
 	}
@@ -494,7 +378,6 @@
 	if !reflect.DeepEqual(createSiteListBody, readresp.CreateListBody) {
 		t.Error("Site list body not equal after read")
 	}
->>>>>>> 44c6a2a6
 
 	updateSiteListBody := UpdateListBody{
 		Description: "Some IPs we are updating in the list",
@@ -507,11 +390,7 @@
 	if err != nil {
 		t.Fatal(err)
 	}
-<<<<<<< HEAD
-	assert.NotEqual(t, createSiteListBody, updateresp.CreateListBody)
-=======
-
->>>>>>> 44c6a2a6
+
 	updatedSiteListBody := CreateListBody{
 		Name:        "My new list",
 		Type:        "ip",
@@ -522,12 +401,6 @@
 			"3.4.5.6",
 		},
 	}
-<<<<<<< HEAD
-	assert.Equal(t, updatedSiteListBody, updateresp.CreateListBody)
-	readall, err := sc.GetAllSiteLists(corp, site)
-	assert.Equal(t, 1, len(readall.Data))
-	assert.Equal(t, updatedSiteListBody, readall.Data[0].CreateListBody)
-=======
 	if !reflect.DeepEqual(updatedSiteListBody, updateresp.CreateListBody) {
 		t.Error("Site list body not equal")
 	}
@@ -538,7 +411,6 @@
 	if !reflect.DeepEqual(updatedSiteListBody, readall.Data[0].CreateListBody) {
 		t.Error("Site list body not equal")
 	}
->>>>>>> 44c6a2a6
 	err = sc.DeleteSiteListByID(corp, site, readresp.ID)
 	if err != nil {
 		t.Fatal(err)
@@ -547,13 +419,8 @@
 
 func TestCreateMultipleRedactions(t *testing.T) {
 	sc := NewTokenClient(testcreds.email, testcreds.token)
-<<<<<<< HEAD
-	corp := "splunk-tescorp"
-	site := "splunk-test"
-=======
 	corp := testcreds.corp
 	site := testcreds.site
->>>>>>> 44c6a2a6
 
 	createSiteRedactionBody := CreateSiteRedactionBody{
 		Field:         "privatefield",
@@ -563,13 +430,9 @@
 	if err != nil {
 		t.Fatal(err)
 	}
-<<<<<<< HEAD
-	assert.Equal(t, createSiteRedactionBody, createresp.CreateSiteRedactionBody)
-=======
 	if !reflect.DeepEqual(createSiteRedactionBody, createresp.CreateSiteRedactionBody) {
 		t.Error("Site redaction body not equal after create")
 	}
->>>>>>> 44c6a2a6
 
 	createSiteRedactionBody2 := CreateSiteRedactionBody{
 		Field:         "cookie",
@@ -579,13 +442,9 @@
 	if err != nil {
 		t.Fatal(err)
 	}
-<<<<<<< HEAD
-	assert.Equal(t, createSiteRedactionBody2, createresp2.CreateSiteRedactionBody)
-=======
 	if !reflect.DeepEqual(createSiteRedactionBody2, createresp2.CreateSiteRedactionBody) {
 		t.Error("Site redaction body not equal after create")
 	}
->>>>>>> 44c6a2a6
 
 	createSiteRedactionBody3 := CreateSiteRedactionBody{
 		Field:         "cookie",
@@ -595,13 +454,9 @@
 	if err != nil {
 		t.Fatal(err)
 	}
-<<<<<<< HEAD
-	assert.Equal(t, createSiteRedactionBody3, createresp3.CreateSiteRedactionBody)
-=======
 	if !reflect.DeepEqual(createSiteRedactionBody3, createresp3.CreateSiteRedactionBody) {
 		t.Error("Site redaction body not equal after create")
 	}
->>>>>>> 44c6a2a6
 
 	err = sc.DeleteSiteRedactionByID(corp, site, createresp.ID)
 	if err != nil {
@@ -618,13 +473,8 @@
 }
 func TestCreateListUpdateDeleteRedaction(t *testing.T) {
 	sc := NewTokenClient(testcreds.email, testcreds.token)
-<<<<<<< HEAD
-	corp := "splunk-tescorp"
-	site := "splunk-test"
-=======
 	corp := testcreds.corp
 	site := testcreds.site
->>>>>>> 44c6a2a6
 
 	createSiteRedactionBody := CreateSiteRedactionBody{
 		Field:         "privatefield",
@@ -636,12 +486,6 @@
 		t.Fatal(err)
 	}
 
-<<<<<<< HEAD
-	assert.Equal(t, createSiteRedactionBody, createresp.CreateSiteRedactionBody)
-
-	readresp, err := sc.GetSiteRedactionByID(corp, site, createresp.ID)
-	assert.Equal(t, createSiteRedactionBody, readresp.CreateSiteRedactionBody)
-=======
 	if !reflect.DeepEqual(createSiteRedactionBody, createresp.CreateSiteRedactionBody) {
 		t.Error("Site redaction body not equal after create")
 	}
@@ -650,7 +494,6 @@
 	if !reflect.DeepEqual(createSiteRedactionBody, readresp.CreateSiteRedactionBody) {
 		t.Error("Site redaction body not equal after read")
 	}
->>>>>>> 44c6a2a6
 
 	updateSiteRedactionBody := CreateSiteRedactionBody{
 		Field:         "cookie",
@@ -660,14 +503,6 @@
 	if err != nil {
 		t.Fatal(err)
 	}
-<<<<<<< HEAD
-	assert.NotEqual(t, createSiteRedactionBody, updatedresp.CreateSiteRedactionBody)
-	assert.Equal(t, updateSiteRedactionBody, updatedresp.CreateSiteRedactionBody)
-	readall, err := sc.GetAllSiteRedactions(corp, site)
-	assert.Equal(t, 1, len(readall.Data))
-	// assert.Equal(t, 1, readall.TotalCount)
-	assert.Equal(t, updateSiteRedactionBody, readall.Data[0].CreateSiteRedactionBody)
-=======
 	if !reflect.DeepEqual(updateSiteRedactionBody, updatedresp.CreateSiteRedactionBody) {
 		t.Error("Site redaction body not equal after update")
 	}
@@ -678,7 +513,6 @@
 	if !reflect.DeepEqual(updateSiteRedactionBody, readall.Data[0].CreateSiteRedactionBody) {
 		t.Error("Site redaction body not equal after update")
 	}
->>>>>>> 44c6a2a6
 	err = sc.DeleteSiteRedactionByID(corp, site, createresp.ID)
 	if err != nil {
 		t.Fatal(err)
@@ -687,64 +521,6 @@
 
 func TestSiteCreateReadUpdateDeleteAlerts(t *testing.T) {
 	sc := NewTokenClient(testcreds.email, testcreds.token)
-<<<<<<< HEAD
-	corp := "splunk-tescorp"
-	site := "splunk-test"
-
-	createCustomAlert := CreateCustomAlertBody{
-		TagName:              "SQLI",
-		LongName:             "Example Alert",
-		BlockDurationSeconds: 1,
-		Interval:             1,
-		Threshold:            10,
-		Enabled:              true,
-		Action:               "flagged",
-	}
-	createresp, err := sc.CreateSiteCustomAlert(corp, site, createCustomAlert)
-	// t.Logf("%#v", createresp.Data)
-	if err != nil {
-		t.Fatal(err)
-	}
-	assert.Equal(t, createCustomAlert, createresp.CreateCustomAlertBody)
-	readresp, err := sc.GetSiteCustomAlertByID(corp, site, createresp.ID)
-	if err != nil {
-		t.Fatal(err)
-	}
-	assert.Equal(t, createCustomAlert, readresp.CreateCustomAlertBody)
-
-	updateCustomAlert := CreateCustomAlertBody{
-		TagName:              "SQLI",
-		LongName:             "Example Alert Updated",
-		BlockDurationSeconds: 1,
-		Interval:             10,
-		Threshold:            10,
-		Enabled:              true,
-		Action:               "flagged",
-	}
-	updateresp, err := sc.UpdateSiteCustomAlertByID(corp, site, readresp.ID, updateCustomAlert)
-	if err != nil {
-		t.Fatal(err)
-	}
-	// t.Logf("%#v", updateresp)
-	assert.NotEqual(t, createCustomAlert, updateresp.CreateCustomAlertBody)
-	assert.Equal(t, updateCustomAlert, updateresp.CreateCustomAlertBody)
-	allalerts, err := sc.GetAllSiteCustomAlerts(corp, site)
-	if err != nil {
-		t.Fatal(err)
-	}
-	assert.Equal(t, 1, len(allalerts.Data))
-	assert.Equal(t, updateCustomAlert, allalerts.Data[0].CreateCustomAlertBody)
-	// for _, createresp := range allalerts.Data {
-	err = sc.DeleteSiteCustomAlertByID(corp, site, createresp.ID)
-	if err != nil {
-		t.Fatal(err)
-	}
-	// }
-}
-func TestCreateReadUpdateDeleteCorpRule(t *testing.T) {
-	createCorpRuleBody := CreateCorpRuleBody{
-		SiteNames:     []string{"splunk-test"},
-=======
 	corp := testcreds.corp
 	site := testcreds.site
 
@@ -879,7 +655,6 @@
 
 	createCorpRuleBody := CreateCorpRuleBody{
 		SiteNames:     []string{testcreds.site},
->>>>>>> 44c6a2a6
 		Type:          "signal",
 		GroupOperator: "all",
 		Conditions: []Condition{
@@ -913,39 +688,23 @@
 		Expiration: "",
 		CorpScope:  "specificSites",
 	}
-<<<<<<< HEAD
-	sc := NewTokenClient(testcreds.email, testcreds.token)
-	corp := "splunk-tescorp"
-=======
->>>>>>> 44c6a2a6
 	createResp, err := sc.CreateCorpRule(corp, createCorpRuleBody)
 	if err != nil {
 		t.Fatal(err)
 	}
-<<<<<<< HEAD
-	// t.Logf("%#v", createResp.CreateCorpRuleBody)
-	assert.Equal(t, createCorpRuleBody, createResp.CreateCorpRuleBody)
-=======
 	if !reflect.DeepEqual(createCorpRuleBody, createResp.CreateCorpRuleBody) {
 		t.Error("Corp rule body not equal after create")
 	}
->>>>>>> 44c6a2a6
 
 	readResp, err := sc.GetCorpRuleByID(corp, createResp.ID)
 	if err != nil {
 		t.Fatal(err)
 	}
-<<<<<<< HEAD
-	assert.Equal(t, readResp, createResp)
-	updateCorpRuleBody := CreateCorpRuleBody{
-		SiteNames:     []string{"splunk-test"},
-=======
 	if !reflect.DeepEqual(readResp, createResp) {
 		t.Error("Corp rule body not equal after read")
 	}
 	updateCorpRuleBody := CreateCorpRuleBody{
 		SiteNames:     []string{testcreds.site},
->>>>>>> 44c6a2a6
 		Type:          "signal",
 		GroupOperator: "all",
 		Conditions: []Condition{
@@ -983,22 +742,13 @@
 	if err != nil {
 		t.Fatal(err)
 	}
-<<<<<<< HEAD
-	assert.Equal(t, updateCorpRuleBody, updateResp.CreateCorpRuleBody)
-=======
 	if !reflect.DeepEqual(updateCorpRuleBody, updateResp.CreateCorpRuleBody) {
 		t.Error("Corp rule body not equal after update")
 	}
->>>>>>> 44c6a2a6
 	readall, err := sc.GetAllCorpRules(corp)
 	if err != nil {
 		t.Fatal(err)
 	}
-<<<<<<< HEAD
-	assert.Equal(t, 1, len(readall.Data))
-	assert.Equal(t, 1, readall.TotalCount)
-	assert.Equal(t, updateCorpRuleBody, readall.Data[0].CreateCorpRuleBody)
-=======
 	if len(initialCorps.Data)+1 != len(readall.Data) {
 		t.Error()
 	}
@@ -1008,14 +758,11 @@
 	if !reflect.DeepEqual(updateCorpRuleBody, readall.Data[0].CreateCorpRuleBody) {
 		t.Error("Corp rule body not equal after get all. make sure nothing was added externally")
 	}
->>>>>>> 44c6a2a6
 	err = sc.DeleteCorpRuleByID(corp, createResp.ID)
 
 	if err != nil {
 		t.Fatal(err)
 	}
-<<<<<<< HEAD
-=======
 	readall, err = sc.GetAllCorpRules(corp)
 	if err != nil {
 		t.Fatal(err)
@@ -1042,16 +789,11 @@
 		return false
 	}
 	return true
->>>>>>> 44c6a2a6
 }
 
 func TestCreateReadUpdateDeleteCorpList(t *testing.T) {
 	sc := NewTokenClient(testcreds.email, testcreds.token)
-<<<<<<< HEAD
-	corp := "splunk-tescorp"
-=======
-	corp := testcreds.corp
->>>>>>> 44c6a2a6
+	corp := testcreds.corp
 	createCorpListBody := CreateListBody{
 		Name:        "My new List",
 		Type:        "ip",
@@ -1066,14 +808,10 @@
 	if err != nil {
 		t.Fatal(err)
 	}
-<<<<<<< HEAD
-	assert.Equal(t, createCorpListBody, createresp.CreateListBody)
-=======
 	if !compareCorpListBody(createCorpListBody, createresp.CreateListBody) {
 		t.Error("corp list not equal after create")
 	}
 	now := time.Now()
->>>>>>> 44c6a2a6
 	expectedCreateResponse := ResponseListBody{
 		CreateListBody: CreateListBody{
 			Name:        "My new List",
@@ -1087,15 +825,6 @@
 		},
 		ID:        "corp.my-new-list",
 		CreatedBy: "",
-<<<<<<< HEAD
-		Created:   time.Time{}, //wall: 0x0, ext: 63725163294, loc: (*time.Location)(nil)},
-		Updated:   time.Time{}, //wall: 0x0, ext: 63725163294, loc: (*time.Location)(nil)},
-	}
-	createresp.Created = time.Time{}
-	createresp.Updated = time.Time{}
-	createresp.CreatedBy = ""
-	assert.Equal(t, expectedCreateResponse, createresp)
-=======
 		Created:   now,
 		Updated:   now,
 	}
@@ -1105,19 +834,14 @@
 	if !reflect.DeepEqual(expectedCreateResponse, createresp) {
 		t.Error("corp list not equal after get")
 	}
->>>>>>> 44c6a2a6
 
 	readresp, err := sc.GetCorpListByID(corp, createresp.ID)
 	if err != nil {
 		t.Fatal(err)
 	}
-<<<<<<< HEAD
-	assert.Equal(t, createCorpListBody, readresp.CreateListBody)
-=======
 	if !compareCorpListBody(createCorpListBody, readresp.CreateListBody) {
 		t.Error("corp list not equal after read")
 	}
->>>>>>> 44c6a2a6
 
 	updateCorpListBody := UpdateListBody{
 		Description: "Some IPs we are updating in the list",
@@ -1128,11 +852,6 @@
 	}
 	updateresp, err := sc.UpdateCorpListByID(corp, readresp.ID, updateCorpListBody)
 	if err != nil {
-<<<<<<< HEAD
-		t.Fatal(err)
-	}
-	assert.NotEqual(t, createCorpListBody, updateresp.CreateListBody)
-=======
 		t.Error(err)
 	}
 
@@ -1151,7 +870,6 @@
 	if !hasNewEntry {
 		t.Error()
 	}
->>>>>>> 44c6a2a6
 	updatedCorpListBody := CreateListBody{
 		Name:        "My new List",
 		Type:        "ip",
@@ -1162,28 +880,19 @@
 			"3.4.5.6",
 		},
 	}
-<<<<<<< HEAD
-	assert.Equal(t, updatedCorpListBody, updateresp.CreateListBody)
-=======
 	if !compareCorpListBody(updatedCorpListBody, updateresp.CreateListBody) {
 		t.Error("corp list not equal after update")
 	}
->>>>>>> 44c6a2a6
 	readall, err := sc.GetAllCorpLists(corp)
 	if err != nil {
 		t.Fatal(err)
 	}
-<<<<<<< HEAD
-	assert.Equal(t, 1, len(readall.Data))
-	assert.Equal(t, updatedCorpListBody, readall.Data[0].CreateListBody)
-=======
 	if len(readall.Data) != 1 {
 		t.Error()
 	}
 	if !compareCorpListBody(updatedCorpListBody, readall.Data[0].CreateListBody) {
 		t.Error("corp list not equal after update")
 	}
->>>>>>> 44c6a2a6
 	err = sc.DeleteCorpListByID(corp, readresp.ID)
 	if err != nil {
 		t.Fatal(err)
@@ -1192,11 +901,7 @@
 
 func TestCreateReadUpdateDeleteCorpTag(t *testing.T) {
 	sc := NewTokenClient(testcreds.email, testcreds.token)
-<<<<<<< HEAD
-	corp := "splunk-tescorp"
-=======
-	corp := testcreds.corp
->>>>>>> 44c6a2a6
+	corp := testcreds.corp
 	createSignalTagBody := CreateSignalTagBody{
 		ShortName:   "Example Signal Tag 1",
 		Description: "An example of a custom signal tag",
@@ -1205,13 +910,9 @@
 	if err != nil {
 		t.Fatal(err)
 	}
-<<<<<<< HEAD
-	assert.Equal(t, createSignalTagBody, createresp.CreateSignalTagBody)
-=======
 	if !reflect.DeepEqual(createSignalTagBody, createresp.CreateSignalTagBody) {
 		t.Fatal()
 	}
->>>>>>> 44c6a2a6
 	expectedCreateResponse := ResponseSignalTagBody{
 		CreateSignalTagBody: CreateSignalTagBody{
 			ShortName:   "Example Signal Tag 1",
@@ -1227,24 +928,16 @@
 	}
 	createresp.Created = time.Time{}
 	createresp.CreatedBy = ""
-<<<<<<< HEAD
-	assert.Equal(t, expectedCreateResponse, createresp)
-=======
 	if !reflect.DeepEqual(expectedCreateResponse, createresp) {
 		t.Fail()
 	}
->>>>>>> 44c6a2a6
 	readresp, err := sc.GetCorpSignalTagByID(corp, createresp.TagName)
 	if err != nil {
 		t.Fatal(err)
 	}
-<<<<<<< HEAD
-	assert.Equal(t, createSignalTagBody, readresp.CreateSignalTagBody)
-=======
 	if !reflect.DeepEqual(createSignalTagBody, readresp.CreateSignalTagBody) {
 		t.Fail()
 	}
->>>>>>> 44c6a2a6
 	updateSignalTagBody := UpdateSignalTagBody{
 		Description: "An example of a custom signal tag - UPDATE",
 	}
@@ -1256,28 +949,19 @@
 		ShortName:   "Example Signal Tag 1",
 		Description: "An example of a custom signal tag - UPDATE",
 	}
-<<<<<<< HEAD
-	assert.Equal(t, updatedSignalTagBody, updateresp.CreateSignalTagBody)
-=======
 	if !reflect.DeepEqual(updatedSignalTagBody, updateresp.CreateSignalTagBody) {
 		t.Fail()
 	}
->>>>>>> 44c6a2a6
 	readall, err := sc.GetAllCorpSignalTags(corp)
 	if err != nil {
 		t.Fatal(err)
 	}
-<<<<<<< HEAD
-	assert.Equal(t, 1, len(readall.Data))
-	assert.Equal(t, updatedSignalTagBody, readall.Data[0].CreateSignalTagBody)
-=======
 	if len(readall.Data) != 1 {
 		t.Fail()
 	}
 	if !reflect.DeepEqual(updatedSignalTagBody, readall.Data[0].CreateSignalTagBody) {
 		t.Fail()
 	}
->>>>>>> 44c6a2a6
 	err = sc.DeleteCorpSignalTagByID(corp, readresp.TagName)
 	if err != nil {
 		t.Fatal(err)
@@ -1286,13 +970,8 @@
 
 func TestCreateReadUpdateDeleteSignalTag(t *testing.T) {
 	sc := NewTokenClient(testcreds.email, testcreds.token)
-<<<<<<< HEAD
-	corp := "splunk-tescorp"
-	site := "splunk-test"
-=======
 	corp := testcreds.corp
 	site := testcreds.site
->>>>>>> 44c6a2a6
 	createSignalTagBody := CreateSignalTagBody{
 		ShortName:   "example-signal-tag",
 		Description: "An example of a custom signal tag",
@@ -1305,13 +984,9 @@
 	if err != nil {
 		t.Fatal(err)
 	}
-<<<<<<< HEAD
-	assert.Equal(t, createSignalTagBody, readresp.CreateSignalTagBody)
-=======
 	if !reflect.DeepEqual(createSignalTagBody, readresp.CreateSignalTagBody) {
 		t.Fail()
 	}
->>>>>>> 44c6a2a6
 	updateSignalTagBody := UpdateSignalTagBody{
 		Description: "An example of a custom signal tag - UPDATE",
 	}
@@ -1323,34 +998,23 @@
 		ShortName:   "example-signal-tag",
 		Description: "An example of a custom signal tag - UPDATE",
 	}
-<<<<<<< HEAD
-	assert.Equal(t, updatedSignalTagBody, updateresp.CreateSignalTagBody)
-=======
 	if !reflect.DeepEqual(updatedSignalTagBody, updateresp.CreateSignalTagBody) {
 		t.Fail()
 	}
->>>>>>> 44c6a2a6
 	readall, err := sc.GetAllSiteSignalTags(corp, site)
 	if err != nil {
 		t.Fatal(err)
 	}
-<<<<<<< HEAD
-	assert.Equal(t, 1, len(readall.Data))
-	assert.Equal(t, updatedSignalTagBody, readall.Data[0].CreateSignalTagBody)
-=======
 	if len(readall.Data) != 1 {
 		t.Fail()
 	}
 	if !reflect.DeepEqual(updatedSignalTagBody, readall.Data[0].CreateSignalTagBody) {
 		t.Fail()
 	}
->>>>>>> 44c6a2a6
 	err = sc.DeleteSiteSignalTagByID(corp, site, readresp.TagName)
 	if err != nil {
 		t.Fatal(err)
 	}
-<<<<<<< HEAD
-=======
 }
 
 func TestCreateReadUpdateDeleteSiteTemplate(t *testing.T) {
@@ -1594,5 +1258,4 @@
 	if err != nil {
 		t.Fatal(err)
 	}
->>>>>>> 44c6a2a6
 }