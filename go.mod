module github.com/signalsciences/go-sigsci

<<<<<<< HEAD
go 1.12
=======
go 1.14
>>>>>>> 44c6a2a6

require (
	github.com/stretchr/testify v1.5.1
)<|MERGE_RESOLUTION|>--- conflicted
+++ resolved
@@ -1,10 +1,6 @@
 module github.com/signalsciences/go-sigsci
 
-<<<<<<< HEAD
-go 1.12
-=======
 go 1.14
->>>>>>> 44c6a2a6
 
 require (
 	github.com/stretchr/testify v1.5.1
